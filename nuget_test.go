package main

import (
	"encoding/xml"
	"github.com/jfrog/jfrog-cli/artifactory/commands/dotnet"
	dotnetutils "github.com/jfrog/jfrog-cli/artifactory/utils/dotnet"
	"github.com/jfrog/jfrog-cli/utils/cliutils"
	"github.com/jfrog/jfrog-cli/utils/config"
	"github.com/stretchr/testify/assert"
	"github.com/stretchr/testify/require"
	"io/ioutil"
	"os"
	"path/filepath"
	"strconv"
	"testing"

	"github.com/jfrog/jfrog-cli/artifactory/utils"
	"github.com/jfrog/jfrog-cli/inttestutils"
	"github.com/jfrog/jfrog-cli/utils/tests"
	"github.com/jfrog/jfrog-client-go/utils/io/fileutils"
)

func initNugetTest(t *testing.T) {
	if !*tests.TestNuget {
		t.Skip("Skipping NuGet test. To run Nuget test add the '-test.nuget=true' option.")
	}

	// This is due to Artifactory bug, we cant create remote repository with REST API.
	require.True(t, isRepoExist(tests.NugetRemoteRepo), "Create nuget remote repository:", tests.NugetRemoteRepo, "in order to run nuget tests")
	createJfrogHomeConfig(t)
}

type testDescriptor struct {
	name                 string
	project              string
	args                 []string
	expectedModules      []string
	expectedDependencies []int
}

func TestNugetResolve(t *testing.T) {
	initNugetTest(t)
	projects := []testDescriptor{
		{"packagesconfigwithoutmodulechnage", "packagesconfig", []string{"nuget", "restore", tests.NugetRemoteRepo}, []string{"packagesconfig"}, []int{6}},
		{"packagesconfigwithmodulechnage", "packagesconfig", []string{"nuget", "restore", tests.NugetRemoteRepo, "--module=" + ModuleNameJFrogTest}, []string{ModuleNameJFrogTest}, []int{6}},
		{"referencewithoutmodulechnage", "reference", []string{"nuget", "restore", tests.NugetRemoteRepo}, []string{"reference"}, []int{6}},
		{"referencewithmodulechnage", "reference", []string{"nuget", "restore", tests.NugetRemoteRepo, "--module=" + ModuleNameJFrogTest}, []string{ModuleNameJFrogTest}, []int{6}},
	}
	for buildNumber, test := range projects {
		t.Run(test.project, func(t *testing.T) {
			testNugetCmd(t, createNugetProject(t, test.project), tests.DotnetBuildName, strconv.Itoa(buildNumber), test.expectedModules, test.args, test.expectedDependencies, false)
		})
	}
	cleanBuildToolsTest()
}

func TestNativeNugetResolve(t *testing.T) {
	uniqueNugetTests := []testDescriptor{
		{"packagesconfigwithoutmodulechnage", "packagesconfig", []string{dotnetutils.Nuget.String(), "restore"}, []string{"packagesconfig"}, []int{6}},
		{"packagesconfigwithmodulechnage", "packagesconfig", []string{dotnetutils.Nuget.String(), "restore", "--module=" + ModuleNameJFrogTest}, []string{ModuleNameJFrogTest}, []int{6}},
		{"packagesconfigwithconfigpath", "packagesconfig", []string{dotnetutils.Nuget.String(), "restore", "./packages.config", "-SolutionDirectory", "."}, []string{"packagesconfig"}, []int{6}},
		{"multipackagesconfigwithoutmodulechnage", "multipackagesconfig", []string{dotnetutils.Nuget.String(), "restore"}, []string{"proj1", "proj2"}, []int{4, 3}},
		{"multipackagesconfigwithmodulechnage", "multipackagesconfig", []string{dotnetutils.Nuget.String(), "restore", "--module=" + ModuleNameJFrogTest}, []string{ModuleNameJFrogTest}, []int{6}},
		{"multipackagesconfigwithslnPath", "multipackagesconfig", []string{dotnetutils.Nuget.String(), "restore", "./multipackagesconfig.sln"}, []string{"proj1", "proj2"}, []int{4, 3}},
		{"multipackagesconfigsingleprojectdir", "multipackagesconfig", []string{dotnetutils.Nuget.String(), "restore", "./proj2/", "-SolutionDirectory", "."}, []string{"proj2"}, []int{3}},
		{"multipackagesconfigsingleprojectconfig", "multipackagesconfig", []string{dotnetutils.Nuget.String(), "restore", "./proj1/packages.config", "-SolutionDirectory", "."}, []string{"proj1"}, []int{4}},
	}
	testNativeNugetDotnetResolve(t, uniqueNugetTests, tests.NugetBuildName, utils.Nuget)
}

func TestDotnetResolve(t *testing.T) {
	uniqueDotnetTests := []testDescriptor{
		{"multireferencesingleprojectdir", "multireference", []string{dotnetutils.DotnetCore.String(), "restore", "src/multireference.proj1/"}, []string{"proj1"}, []int{5}},
	}
	testNativeNugetDotnetResolve(t, uniqueDotnetTests, tests.DotnetBuildName, utils.Dotnet)
}

func testNativeNugetDotnetResolve(t *testing.T, uniqueTests []testDescriptor, buildName string, projectType utils.ProjectType) {
	initNugetTest(t)
	testDescriptors := append(uniqueTests, []testDescriptor{
		{"referencewithoutmodulechnage", "reference", []string{projectType.String(), "restore"}, []string{"reference"}, []int{6}},
		{"referencewithmodulechnage", "reference", []string{projectType.String(), "restore", "--module=" + ModuleNameJFrogTest}, []string{ModuleNameJFrogTest}, []int{6}},
		{"multireferencewithoutmodulechnage", "multireference", []string{projectType.String(), "restore"}, []string{"proj1", "proj2"}, []int{5, 3}},
		{"multireferencewithmodulechnage", "multireference", []string{projectType.String(), "restore", "--module=" + ModuleNameJFrogTest}, []string{ModuleNameJFrogTest}, []int{6}},
		{"multireferencewithslnpath", "multireference", []string{projectType.String(), "restore", "src/multireference.sln"}, []string{"proj1", "proj2"}, []int{5, 3}},
		{"multireferencewithslndir", "multireference", []string{projectType.String(), "restore", "src/"}, []string{"proj1", "proj2"}, []int{5, 3}},
		{"multireferencesingleprojectcsproj", "multireference", []string{projectType.String(), "restore", "src/multireference.proj2/proj2.csproj"}, []string{"proj2"}, []int{3}},
	}...)
	for buildNumber, test := range testDescriptors {
		projectPath := createNugetProject(t, test.project)
		err := createConfigFileForTest([]string{projectPath}, tests.NugetRemoteRepo, "", t, projectType, false)
		assert.NoError(t, err)
		t.Run(test.name, func(t *testing.T) {
			testNugetCmd(t, projectPath, buildName, strconv.Itoa(buildNumber), test.expectedModules, test.args, test.expectedDependencies, true)
		})
	}
	cleanBuildToolsTest()
}

func createNugetProject(t *testing.T, projectName string) string {
	projectSrc := filepath.Join(filepath.FromSlash(tests.GetTestResourcesPath()), "nuget", projectName)
	projectTarget := filepath.Join(tests.Out, projectName)
	err := fileutils.CreateDirIfNotExist(projectTarget)
	assert.NoError(t, err)

	err = fileutils.CopyDir(projectSrc, projectTarget, true)
	assert.NoError(t, err)
	return projectTarget
}

func TestNuGetWithGlobalConfig(t *testing.T) {
	initNugetTest(t)
	projectPath := createNugetProject(t, "packagesconfig")
	jfrogHomeDir, err := cliutils.GetJfrogHomeDir()
	assert.NoError(t, err)
	err = createConfigFileForTest([]string{jfrogHomeDir}, tests.NugetRemoteRepo, "", t, utils.Nuget, true)
	assert.NoError(t, err)
	testNugetCmd(t, projectPath, tests.NugetBuildName, "1", []string{"packagesconfig"}, []string{"nuget", "restore"}, []int{6}, true)

	cleanBuildToolsTest()
}

func testNugetCmd(t *testing.T, projectPath, buildName, buildNumber string, expectedModule, args []string, expectedDependencies []int, native bool) {
	wd, err := os.Getwd()
	assert.NoError(t, err)
	err = os.Chdir(projectPath)
	assert.NoError(t, err)
	args = append(args, "--build-name="+buildName, "--build-number="+buildNumber)
	if native {
		runNuGet(t, args...)
	} else {
		artifactoryCli.Exec(args...)
	}
	artifactoryCli.Exec("bp", buildName, buildNumber)

	buildInfo := inttestutils.GetBuildInfo(artifactoryDetails.Url, buildName, buildNumber, t, artHttpDetails)
	require.NotEmpty(t, buildInfo.Modules, buildName+" build info was not generated correctly, no modules were created.")
	for i, module := range buildInfo.Modules {
		assert.Equal(t, expectedModule[i], buildInfo.Modules[i].Id, "Unexpected module name")
		assert.Len(t, module.Dependencies, expectedDependencies[i], "Incorrect number of artifacts found in the build-info")
	}
	assert.NoError(t, os.Chdir(wd))

	// cleanup
	inttestutils.DeleteBuild(artifactoryDetails.Url, buildName, artHttpDetails)
}

func runNuGet(t *testing.T, args ...string) {
	artifactoryNuGetCli := tests.NewJfrogCli(execMain, "jfrog rt", "")
	err := artifactoryNuGetCli.Exec(args...)
	assert.NoError(t, err)
}

func TestInitNewConfig(t *testing.T) {
<<<<<<< HEAD
=======
	t.Run("useNugetAddSource", func(t *testing.T) {
		runInitNewConfig(t, true)
	})
	t.Run("DoNotUseNugetAddSource", func(t *testing.T) {
		runInitNewConfig(t, false)
	})
}

func runInitNewConfig(t *testing.T, useNugetAddSource bool) {
>>>>>>> 2e7b6bf9
	initNugetTest(t)

	tempDirPath, err := fileutils.CreateTempDir()
	if err != nil {
		t.Error(err)
	}
	defer fileutils.RemoveTempDir(tempDirPath)

<<<<<<< HEAD
	c := &dotnetutils.Cmd{}
	params := &dotnet.DotnetCommand{}
	params.SetRtDetails(&config.ArtifactoryDetails{Url: "http://some/url", User: "user", Password: "password"})
	configFile, err := dotnet.WriteToTempConfigFile(c, tempDirPath)
	if err != nil {
		t.Error(err)
	}

	// Prepare the config file with NuGet authentication
	err = params.AddNugetAuthToConfig(dotnetutils.Nuget, configFile)
=======
	params := &dotnet.DotnetCommand{}
	params.SetRtDetails(&config.ArtifactoryDetails{Url: "http://some/url", User: "user", Password: "password"}).SetUseNugetAddSource(useNugetAddSource)
	// Prepare the config file with NuGet authentication
	configFile, err := params.InitNewConfig(tempDirPath)
>>>>>>> 2e7b6bf9
	if err != nil {
		t.Error(err)
	}

	content, err := ioutil.ReadFile(configFile.Name())
	if err != nil {
		t.Error(err)
	}

	nugetConfig := NugetConfig{}
	err = xml.Unmarshal(content, &nugetConfig)
	if err != nil {
		t.Error("Unmarshalling failed with an error:", err.Error())
	}

	if len(nugetConfig.PackageSources) != 1 {
		t.Error("Expected one package sources, got", len(nugetConfig.PackageSources))
	}

	source := "http://some/url/api/nuget"

	for _, packageSource := range nugetConfig.PackageSources {
		if packageSource.Key != dotnet.SourceName {
			t.Error("Expected", dotnet.SourceName, ",got", packageSource.Key)
		}

		if packageSource.Value != source {
			t.Error("Expected", source, ", got", packageSource.Value)
		}
	}

	if len(nugetConfig.PackageSourceCredentials) != 1 {
		t.Error("Expected one packageSourceCredentials, got", len(nugetConfig.PackageSourceCredentials))
	}

	if len(nugetConfig.PackageSourceCredentials[0].JFrogCli) != 2 {
		t.Error("Expected two fields in the JFrogCli credentials, got", len(nugetConfig.PackageSourceCredentials[0].JFrogCli))
	}
}

type NugetConfig struct {
	XMLName                  xml.Name                   `xml:"configuration"`
	PackageSources           []PackageSources           `xml:"packageSources>add"`
	PackageSourceCredentials []PackageSourceCredentials `xml:"packageSourceCredentials"`
	Apikeys                  []PackageSources           `xml:"apikeys>add"`
}

type PackageSources struct {
	Key   string `xml:"key,attr"`
	Value string `xml:"value,attr"`
}

type PackageSourceCredentials struct {
	JFrogCli []PackageSources `xml:">add"`
}<|MERGE_RESOLUTION|>--- conflicted
+++ resolved
@@ -2,17 +2,18 @@
 
 import (
 	"encoding/xml"
+	"io/ioutil"
+	"os"
+	"path/filepath"
+	"strconv"
+	"testing"
+
 	"github.com/jfrog/jfrog-cli/artifactory/commands/dotnet"
 	dotnetutils "github.com/jfrog/jfrog-cli/artifactory/utils/dotnet"
 	"github.com/jfrog/jfrog-cli/utils/cliutils"
 	"github.com/jfrog/jfrog-cli/utils/config"
 	"github.com/stretchr/testify/assert"
 	"github.com/stretchr/testify/require"
-	"io/ioutil"
-	"os"
-	"path/filepath"
-	"strconv"
-	"testing"
 
 	"github.com/jfrog/jfrog-cli/artifactory/utils"
 	"github.com/jfrog/jfrog-cli/inttestutils"
@@ -152,8 +153,6 @@
 }
 
 func TestInitNewConfig(t *testing.T) {
-<<<<<<< HEAD
-=======
 	t.Run("useNugetAddSource", func(t *testing.T) {
 		runInitNewConfig(t, true)
 	})
@@ -163,7 +162,6 @@
 }
 
 func runInitNewConfig(t *testing.T, useNugetAddSource bool) {
->>>>>>> 2e7b6bf9
 	initNugetTest(t)
 
 	tempDirPath, err := fileutils.CreateTempDir()
@@ -172,23 +170,10 @@
 	}
 	defer fileutils.RemoveTempDir(tempDirPath)
 
-<<<<<<< HEAD
-	c := &dotnetutils.Cmd{}
-	params := &dotnet.DotnetCommand{}
-	params.SetRtDetails(&config.ArtifactoryDetails{Url: "http://some/url", User: "user", Password: "password"})
-	configFile, err := dotnet.WriteToTempConfigFile(c, tempDirPath)
-	if err != nil {
-		t.Error(err)
-	}
-
-	// Prepare the config file with NuGet authentication
-	err = params.AddNugetAuthToConfig(dotnetutils.Nuget, configFile)
-=======
 	params := &dotnet.DotnetCommand{}
 	params.SetRtDetails(&config.ArtifactoryDetails{Url: "http://some/url", User: "user", Password: "password"}).SetUseNugetAddSource(useNugetAddSource)
 	// Prepare the config file with NuGet authentication
 	configFile, err := params.InitNewConfig(tempDirPath)
->>>>>>> 2e7b6bf9
 	if err != nil {
 		t.Error(err)
 	}
