--- conflicted
+++ resolved
@@ -3,19 +3,13 @@
 import (
 	"encoding/base64"
 	"encoding/json"
-<<<<<<< HEAD
-=======
 	"errors"
->>>>>>> 57a7c04a
 	"fmt"
 	"github.com/jfrog/build-info-go/build"
 	"github.com/jfrog/jfrog-cli-core/v2/artifactory/utils"
 	"github.com/jfrog/jfrog-cli-core/v2/utils/config"
 	"github.com/jfrog/jfrog-cli-core/v2/utils/coreutils"
-<<<<<<< HEAD
-=======
 	"github.com/jfrog/jfrog-client-go/auth"
->>>>>>> 57a7c04a
 	"github.com/jfrog/jfrog-client-go/utils/errorutils"
 	"github.com/jfrog/jfrog-client-go/utils/io/fileutils"
 	"github.com/jfrog/jfrog-client-go/utils/log"
@@ -39,7 +33,6 @@
         classpath 'com.jfrog:gradle-dep-tree:2.2.0'
     }
 }
-<<<<<<< HEAD
 
 allprojects {
 	repositories { %s
@@ -146,113 +139,6 @@
 
 	if dtp.useWrapper {
 		dtp.useWrapper, err = isGradleWrapperExist()
-=======
-
-allprojects {
-	repositories { %s
-	}
-    apply plugin: com.jfrog.GradleDepTree
-}`
-	artifactoryRepository = `
-		maven {
-			url "%s/%s"
-			credentials {
-				username = '%s'
-				password = '%s'
-			}
-		}`
-)
-
-type depTreeManager struct {
-	dependenciesTree
-	server       *config.ServerDetails
-	releasesRepo string
-	depsRepo     string
-	useWrapper   bool
-}
-
-// dependenciesTree represents a map between dependencies to their children dependencies in multiple projects.
-type dependenciesTree struct {
-	tree map[string][]dependenciesPaths
-}
-
-// dependenciesPaths represents a map between dependencies to their children dependencies in a single project.
-type dependenciesPaths struct {
-	Paths map[string]dependenciesPaths `json:"children"`
-}
-
-// The gradle-dep-tree generates a JSON representation for the dependencies for each gradle build file in the project.
-// parseDepTreeFiles iterates over those JSONs, and append them to the map of dependencies in dependenciesTree struct.
-func (dtp *depTreeManager) parseDepTreeFiles(jsonFiles []byte) error {
-	outputFiles := strings.Split(strings.TrimSpace(string(jsonFiles)), "\n")
-	for _, path := range outputFiles {
-		tree, err := os.ReadFile(strings.TrimSpace(path))
-		if err != nil {
-			return errorutils.CheckError(err)
-		}
-
-		encodedFileName := path[strings.LastIndex(path, string(os.PathSeparator))+1:]
-		decodedFileName, err := base64.StdEncoding.DecodeString(encodedFileName)
-		if err != nil {
-			return errorutils.CheckError(err)
-		}
-
-		if err = dtp.appendDependenciesPaths(tree, string(decodedFileName)); err != nil {
-			return errorutils.CheckError(err)
-		}
-	}
-	return nil
-}
-
-func (dtp *depTreeManager) appendDependenciesPaths(jsonDepTree []byte, fileName string) error {
-	var deps dependenciesPaths
-	if err := json.Unmarshal(jsonDepTree, &deps); err != nil {
-		return errorutils.CheckError(err)
-	}
-	if dtp.tree == nil {
-		dtp.tree = make(map[string][]dependenciesPaths)
-	}
-	dtp.tree[fileName] = append(dtp.tree[fileName], deps)
-	return nil
-}
-
-func buildGradleDependencyTree(useWrapper bool, server *config.ServerDetails, depsRepo, releasesRepo string) (dependencyTree []*services.GraphNode, err error) {
-	if (server != nil && server.IsEmpty()) || depsRepo == "" {
-		depsRepo, server, err = getGradleConfig()
-		if err != nil {
-			return
-		}
-	}
-
-	manager := &depTreeManager{
-		server:       server,
-		releasesRepo: releasesRepo,
-		depsRepo:     depsRepo,
-		useWrapper:   useWrapper,
-	}
-
-	outputFileContent, err := manager.runGradleDepTree()
-	if err != nil {
-		return nil, err
-	}
-	return manager.getGraphFromDepTree(outputFileContent)
-}
-
-func (dtp *depTreeManager) runGradleDepTree() (outputFileContent []byte, err error) {
-	// Create the script file in the repository
-	depTreeDir, err := dtp.createDepTreeScript()
-	if err != nil {
-		return
-	}
-	defer func() {
-		e := fileutils.RemoveTempDir(depTreeDir)
-		if err == nil {
-			err = e
-		}
-	}()
-
-	if dtp.useWrapper {
-		dtp.useWrapper, err = isGradleWrapperExist()
 		if err != nil {
 			return
 		}
@@ -274,128 +160,10 @@
 			return
 		}
 		depsRepo, err = getDepTreeArtifactoryRepository(dtp.depsRepo, dtp.server)
->>>>>>> 57a7c04a
-		if err != nil {
-			return
-		}
-	}
-<<<<<<< HEAD
-
-	return dtp.execGradleDepTree(depTreeDir)
-}
-
-func (dtp *depTreeManager) createDepTreeScript() (tmpDir string, err error) {
-	tmpDir, err = fileutils.CreateTempDir()
-	if err != nil {
-		return
-	}
-	depsRepo := ""
-	releasesRepo := ""
-	if dtp.server != nil {
-		releasesRepo, err = getDepTreeArtifactoryRepository(fmt.Sprintf("%s/%s", dtp.releasesRepo, remoteDepTreePath), dtp.server)
-		if err != nil {
-			return
-		}
-		depsRepo, err = getDepTreeArtifactoryRepository(dtp.depsRepo, dtp.server)
-		if err != nil {
-			return
-		}
-	}
-	depTreeInitScript := fmt.Sprintf(depTreeInitScript, releasesRepo, depsRepo)
-	return tmpDir, errorutils.CheckError(os.WriteFile(filepath.Join(tmpDir, depTreeInitFile), []byte(depTreeInitScript), 0666))
-}
-
-func (dtp *depTreeManager) execGradleDepTree(depTreeDir string) (outputFileContent []byte, err error) {
-	gradleExecPath, err := build.GetGradleExecPath(dtp.useWrapper)
-	if err != nil {
-		err = errorutils.CheckError(err)
-		return
-	}
-
-	outputFilePath := filepath.Join(depTreeDir, depTreeOutputFile)
-	tasks := []string{
-		"clean",
-		"generateDepTrees", "-I", filepath.Join(depTreeDir, depTreeInitFile),
-		"-q",
-		fmt.Sprintf("-Dcom.jfrog.depsTreeOutputFile=%s", outputFilePath),
-		"-Dcom.jfrog.includeAllBuildFiles=true"}
-	log.Info("Running gradle dep tree command: ", gradleExecPath, tasks)
-	if output, err := exec.Command(gradleExecPath, tasks...).CombinedOutput(); err != nil {
-		return nil, errorutils.CheckErrorf("error running gradle-dep-tree: %s\n%s", err.Error(), string(output))
-	}
-	defer func() {
-		e := errorutils.CheckError(os.Remove(outputFilePath))
-		if err == nil {
-			err = e
-		}
-	}()
-
-	outputFileContent, err = os.ReadFile(outputFilePath)
-	err = errorutils.CheckError(err)
-	return
-}
-
-// Assuming we ran gradle-dep-tree, getGraphFromDepTree receives the content of the depTreeOutputFile as input
-func (dtp *depTreeManager) getGraphFromDepTree(outputFileContent []byte) ([]*services.GraphNode, error) {
-	if err := dtp.parseDepTreeFiles(outputFileContent); err != nil {
-		return nil, err
-	}
-	var depsGraph []*services.GraphNode
-	for dependency, children := range dtp.tree {
-		directDependency := &services.GraphNode{
-			Id:    GavPackageTypeIdentifier + dependency,
-			Nodes: []*services.GraphNode{},
-		}
-		for _, childPath := range children {
-			populateGradleDependencyTree(directDependency, childPath)
-		}
-		depsGraph = append(depsGraph, directDependency)
-	}
-	return depsGraph, nil
-}
-
-func populateGradleDependencyTree(currNode *services.GraphNode, currNodeChildren dependenciesPaths) {
-	for gav, children := range currNodeChildren.Paths {
-		childNode := &services.GraphNode{
-			Id:     GavPackageTypeIdentifier + gav,
-			Nodes:  []*services.GraphNode{},
-			Parent: currNode,
-		}
-		if currNode.NodeHasLoop() {
-			return
-		}
-		populateGradleDependencyTree(childNode, children)
-		currNode.Nodes = append(currNode.Nodes, childNode)
-	}
-}
-
-func getDepTreeArtifactoryRepository(remoteRepo string, server *config.ServerDetails) (string, error) {
-	pass := server.Password
-	user := server.User
-	if server.AccessToken != "" {
-		pass = server.AccessToken
-	}
-	if pass == "" && user == "" {
-		return "", fmt.Errorf("either username/password or access token must be set for %s", server.Url)
-	}
-	return fmt.Sprintf(artifactoryRepository,
-		strings.TrimSuffix(server.ArtifactoryUrl, "/"),
-		remoteRepo,
-		user,
-		pass), nil
-}
-
-// getGradleConfig the remote repository and server details defined in the .jfrog/projects/gradle.yaml file, if configured.
-func getGradleConfig() (string, *config.ServerDetails, error) {
-	var exists bool
-	configFilePath, exists, err := utils.GetProjectConfFilePath(utils.Gradle)
-	if err != nil || !exists {
-		return "", nil, err
-	}
-	log.Debug("Using resolver config from", configFilePath)
-	configContent, err := utils.ReadConfigFile(configFilePath, utils.YAML)
-	if err != nil {
-=======
+		if err != nil {
+			return
+		}
+	}
 	depTreeInitScript := fmt.Sprintf(depTreeInitScript, releasesRepo, depsRepo)
 	return tmpDir, errorutils.CheckError(os.WriteFile(filepath.Join(tmpDir, depTreeInitFile), []byte(depTreeInitScript), 0666))
 }
@@ -499,7 +267,6 @@
 	log.Debug("Using resolver config from", configFilePath)
 	configContent, err := utils.ReadConfigFile(configFilePath, utils.YAML)
 	if err != nil {
->>>>>>> 57a7c04a
 		return "", nil, err
 	}
 	var repository string
